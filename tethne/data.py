--- conflicted
+++ resolved
@@ -838,73 +838,19 @@
     A collection of models.
     
     """
-<<<<<<< HEAD
 
     def __init__(self):
         self.models = {}
         self.metadata = {}
-=======
-
-    pass
-
-class LDAModel(BaseModel):
-    """
-    Organizes parsed output from MALLET's LDA modeling algorithm.
-    
-    Used by :mod:`.readers.mallet`\.
-    """
-
-    def __init__(self, doc_topic, top_word, top_keys, metadata, vocabulary):
-        """
-        Initialize the :class:`.LDAModel`\.
-        
-        Parameters
-        ----------
-        doc_top : Numpy matrix
-            Rows are documents, columns are topics. Values indicate the 
-            contribution of a topic to a document, such that all rows sum to 
-            1.0.
-        top_word : Numpy matrix
-            Rows are topics, columns are words. Values indicate the normalized
-            contribution of each word to a topic, such that rows sum to 1.0.
-        top_keys : dict
-            Maps matrix indices for topics onto the top words in that topic.
-        metadata : dict
-            Maps matrix indices for documents onto a :class:`.Paper` key.
-        """
-        
-        self.doc_topic = doc_topic
-        self.top_word = top_word
-        self.top_keys = top_keys
-        self.metadata = metadata
-        self.vocabulary = vocabulary
-        
-        self.lookup = { v:k for k,v in metadata.iteritems() }
->>>>>>> ba1e78f0
         
 
     def __setitem__(self, index, model, metadata=None):
         """
         """
-<<<<<<< HEAD
-=======
-        
-        index = self.lookup[d]
-        td = self.doc_topic[index, :]
-        
-        if topZ is None:
-            topZ = td.shape[0]
-            
-        if type(topZ) is int:   # Return a set number of topics.
-            top_indices = td.argsort()[-topZ:][::1]
-        elif type(topZ) is float:   # Return topics above a threshold.
-            top_indices = [ z for z in np.argsort(td) if td[z] > topZ ]
->>>>>>> ba1e78f0
 
         self.models[index] = model
         self.metadata[index] = metadata
 
-<<<<<<< HEAD
     def __getitem__(self, key):
         return self.models[key]
 
@@ -912,106 +858,4 @@
         del self.models[key]
 
     def __len__(self):
-        return len(self.models)        
-
-    
-=======
-    def words_in_topic(self, z, topW=None):
-        if topW is None:
-            topW = 5
-
-        if type(topW) is int:
-            words = self.top_word[z,:].argsort()[-topW:][::-1]
-
-        return [ ( w, self.top_word[z,w]) for w in words ]
-
-    def print_topic(self, z):
-        words = [ self.vocabulary.by_int[w] for w,p
-                    in self.words_in_topic(z, topW=topW) ]
-        print ', '.join(words)
-        return words
-
-    def print_topics(self):
-        """
-        Prints a list of topics.
-        """
-        Z = self.top_word.shape[0]
-        
-        for z in xrange(Z):
-            print z, ', '.join(self.words_in_topic(z))
-            
-    
-    def docs_in_topic(self, z, topD=None):
-        """
-        Returns a list of the topD documents most representative of topic z.
-        
-        Parameters
-        ----------
-        z : int
-            A topic index.
-        topD : int or float
-            Number of prominent topics to return (int), or threshold (float).
-            
-        Returns
-        -------
-        documents : list
-            List of (document, proportion) tuples.
-        """    
-        td = self.doc_topic[:, z]
-        
-        if topD is None:
-            topD = td.shape[0]
-        
-        if type(topD) is int:   # Return a set number of documents.
-            top_indices = np.argsort(td)[topD]
-        elif type(topD) is float:   # Return documents above a threshold.
-            top_indices = [ d for d in np.argsort(td) if td[d] > topD ]
-        
-        top_values = [ td[d] for d in top_indices ]
-        top_idents = [ self.metadata[d] for d in top_indices ]
-        
-        documents = zip(top_idents, top_values)
-        
-        return documents
-
-class DTMModel(BaseModel):
-
-    def __init__(self, e_theta, topics, metadata, vocabulary):
-        self.e_theta = e_theta
-        self.topics = topics
-        self.metadata = metadata
-        self.vocabulary = vocabulary
-
-        self.lookup = { v:k for k,v in metadata.iteritems() }
-
-    def topics_in_doc(self, d, topZ=None):
-        if topZ is None:
-            topZ = 5
-            
-        if type(topZ) is int:   # Return a set number of topics.
-            top_indices = self.e_theta[:, d].argsort()[-topZ:][::1]
-        elif type(topZ) is float:   # Return topics above a threshold.
-            top_indices = [ z for z in np.argsort(self.e_theta[:, d])
-                                if self.e_theta[z, d] > topZ ]
-
-        top_values = [ self.e_theta[z, d] for z in top_indices ]
-        
-        topics = zip(top_indices, top_values)
-        
-        return topics
-
-    def words_in_topic(self, z, t, topW=None):
-        if topW is None:
-            topW = 5
-
-        if type(topW) is int:
-            words = self.topics[z, :, t].argsort()[-topW:][::-1]
-
-        return [ ( w, self.topics[z, w, t]) for w in words ]
-
-    def print_topic(self, z, t):
-        words = [ self.vocabulary.by_int[w] for w,p
-                    in self.words_in_topic(z,t,topW=topw) ]
-        print ', '.join(words)
-        return words
->>>>>>> ba1e78f0
+        return len(self.models)        