--- conflicted
+++ resolved
@@ -504,13 +504,9 @@
     A :class:`.FeatureSet` organizes multiple :class:`.Feature` instances.
     """
 
-<<<<<<< HEAD
-    def __init__(self, features={}):
-=======
     def __init__(self, features=None):
         if not features:
             features = dict()
->>>>>>> 7a10947b
         self._setUp()
 
         logger.debug(u'Initialize FeatureSet with %i features' % len(features))
