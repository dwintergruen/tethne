--- conflicted
+++ resolved
@@ -8,11 +8,7 @@
 ## Collecting Web of Science data
 To use Tethne you need a Web of Science data file to work with. One such file is docs/savedrecs.txt. This file was generated from the Web of Science by first following the Web of Science's recommended search "oil spill\* mediterranean" on the Web of Science tab of the Web of Knowledge service.  
 
-<<<<<<< HEAD
 ![alt text](https://github.com/erickpeirson/tethne/blob/python/docs/WebOfScienceSearch.png?raw=true "Web of Science Search")  
-=======
-![alt text](https://github.com/erickpeirson/tethne/blob/python/docs/WebOfScienceSearch.png?raw=true "Web of Science Search")
->>>>>>> 7da3d66c
 
 If you scroll down to the bottom of the search results page, you will see a set of options to save your search results.  
 
